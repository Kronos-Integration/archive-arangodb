--- conflicted
+++ resolved
@@ -33,13 +33,8 @@
     "cz-conventional-changelog": "2.0.0",
     "istanbul": "0.4.5",
     "jsdoc": "3.5.5",
-<<<<<<< HEAD
     "mocha": "^5.0.0",
-    "semantic-release": "^12.2.2"
-=======
-    "mocha": "^3.5.3",
     "semantic-release": "^12.2.3"
->>>>>>> b19abd71
   },
   "engines": {
     "node": ">=8.9.4"
