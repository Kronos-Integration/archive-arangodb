--- conflicted
+++ resolved
@@ -31,13 +31,8 @@
     "chai": "^4.2.0",
     "chai-as-promised": "7.1.1",
     "istanbul": "0.4.5",
-<<<<<<< HEAD
     "jsdoc": "3.6.3",
-    "mocha": "^6.1.4",
-=======
-    "jsdoc": "3.6.0",
     "mocha": "^6.2.0",
->>>>>>> da155571
     "semantic-release": "^15.13.19"
   },
   "engines": {
