{
  "name": "archive-arangodb",
  "version": "0.0.0-semantic-release",
  "main": "index.js",
  "description": "flow step to tar/untar streams",
  "keywords": [],
  "contributors": [
    {
      "name": "Torsten Link",
      "email": "torstenlink@gmx.de"
    },
    {
      "name": "Markus Felten",
      "email": "markus.felten@gmx.de"
    }
  ],
  "license": "BSD-2-Clause",
  "scripts": {
    "cover": "node ./node_modules/istanbul/lib/cli.js cover --hook-run-in-context ./node_modules/mocha/bin/_mocha -- --R spec --U exports tests/*_test.js",
    "doc": "node ./node_modules/.bin/jsdoc lib/*.js",
    "semantic-release": "semantic-release",
    "test": "node ./node_modules/.bin/mocha tests/*_test.js"
  },
  "dependencies": {
    "arangojs": "^6.10.0",
    "lodash": "^4.17.11",
    "log4js": "^4.1.0",
    "md5": "^2.2.1"
  },
  "devDependencies": {
    "chai": "^4.2.0",
    "chai-as-promised": "7.1.1",
    "istanbul": "0.4.5",
    "jsdoc": "3.5.5",
<<<<<<< HEAD
    "mocha": "^6.1.4",
    "semantic-release": "^15.13.9"
=======
    "mocha": "^6.1.3",
    "semantic-release": "^15.13.12"
>>>>>>> e589f55a
  },
  "engines": {
    "node": ">=10.10"
  },
  "repository": {
    "type": "git",
    "url": "https://github.com/Kronos-Integration/archive-arangodb.git"
  },
  "bugs": {
    "url": "https://github.com/Kronos-Integration/archive-arangodb/issues"
  },
  "homepage": "https://github.com/Kronos-Integration/archive-arangodb#readme",
  "xo": {
    "space": true
  },
  "template": {
    "repository": {
      "url": "https://github.com/Kronos-Tools/npm-package-template-minimal.git"
    }
  },
  "tags": "kronos-step"
}<|MERGE_RESOLUTION|>--- conflicted
+++ resolved
@@ -32,13 +32,8 @@
     "chai-as-promised": "7.1.1",
     "istanbul": "0.4.5",
     "jsdoc": "3.5.5",
-<<<<<<< HEAD
     "mocha": "^6.1.4",
-    "semantic-release": "^15.13.9"
-=======
-    "mocha": "^6.1.3",
     "semantic-release": "^15.13.12"
->>>>>>> e589f55a
   },
   "engines": {
     "node": ">=10.10"
